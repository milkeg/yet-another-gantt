--- conflicted
+++ resolved
@@ -456,31 +456,6 @@
 
         this.make_side_header();
     }
-<<<<<<< HEAD
-  }
-
-  make_grid_highlights() {
-    if (this.options.highlight_weekend) this.highlightWeekends()
-    // highlight today's | week's | month's | year's
-    if (
-      this.view_is(VIEW_MODE.DAY) ||
-      this.view_is(VIEW_MODE.WEEK) ||
-      this.view_is(VIEW_MODE.MONTH) ||
-      this.view_is(VIEW_MODE.YEAR)
-    ) {
-      // Used as we must find the _end_ of session if view is not Day
-      const { x: left, date } = this.computeGridHighlightDimensions(this.options.view_mode)
-      if (!this.dates.find(d => d.getTime() == date.getTime())) return;
-      const top = this.options.header_height + this.options.padding / 2;
-      const height = (this.options.bar_height + this.options.padding) * this.tasks.length;
-      this.$current_highlight = this.create_el({ top, left, height, classes: 'current-highlight', append_to: this.$container })
-      let $today = document.getElementById(date_utils.format(date).replaceAll(' ', '_'))
-      if ($today) {
-        $today.classList.add('current-date-highlight')
-        $today.style.top = +$today.style.top.slice(0, -2) - 4 + 'px'
-        $today.style.left = +$today.style.left.slice(0, -2) - 8 + 'px'
-      }
-=======
 
     make_side_header() {
         let $side_header = document.createElement('div');
@@ -535,7 +510,6 @@
             $side_header.clientWidth +
             'px';
         $side_header.style.top = y + 10 + 'px';
->>>>>>> e648769e
     }
 
     make_grid_ticks() {
@@ -675,7 +649,7 @@
     }
 
     make_grid_highlights() {
-        if (this.options.highlight_weekend) this.highlightWeekends();
+        if (this.options.highlight_weekend) this.highlightWeekends()
         // highlight today's | week's | month's | year's
         if (
             this.view_is(VIEW_MODE.DAY) ||
@@ -684,27 +658,16 @@
             this.view_is(VIEW_MODE.YEAR)
         ) {
             // Used as we must find the _end_ of session if view is not Day
-            const { x: left, date } = this.computeGridHighlightDimensions(
-                this.options.view_mode,
-            );
+            const { x: left, date } = this.computeGridHighlightDimensions(this.options.view_mode)
+            if (!this.dates.find(d => d.getTime() == date.getTime())) return;
             const top = this.options.header_height + this.options.padding / 2;
-            const height =
-                (this.options.bar_height + this.options.padding) *
-                this.tasks.length;
-            this.$current_highlight = this.create_el({
-                top,
-                left,
-                height,
-                classes: 'current-highlight',
-                append_to: this.$container,
-            });
-            let $today = document.getElementById(
-                date_utils.format(date).replaceAll(' ', '_'),
-            );
+            const height = (this.options.bar_height + this.options.padding) * this.tasks.length;
+            this.$current_highlight = this.create_el({ top, left, height, classes: 'current-highlight', append_to: this.$container })
+            let $today = document.getElementById(date_utils.format(date).replaceAll(' ', '_'))
             if ($today) {
-                $today.classList.add('current-date-highlight');
-                $today.style.top = +$today.style.top.slice(0, -2) - 4 + 'px';
-                $today.style.left = +$today.style.left.slice(0, -2) - 8 + 'px';
+                $today.classList.add('current-date-highlight')
+                $today.style.top = +$today.style.top.slice(0, -2) - 4 + 'px'
+                $today.style.left = +$today.style.left.slice(0, -2) - 8 + 'px'
             }
         }
     }
@@ -928,72 +891,6 @@
         }
     }
 
-<<<<<<< HEAD
-    $.on(this.$svg, "mousedown", ".bar-wrapper, .handle", (e, element) => {
-      const bar_wrapper = $.closest(".bar-wrapper", element);
-      bars.forEach((bar) => bar.group.classList.remove("active"));
-
-      if (element.classList.contains("left")) {
-        is_resizing_left = true;
-      } else if (element.classList.contains("right")) {
-        is_resizing_right = true;
-      } else if (element.classList.contains("bar-wrapper")) {
-        is_dragging = true;
-      }
-
-      bar_wrapper.classList.add("active");
-      if (this.popup) this.popup.parent.classList.add('hidden')
-
-      x_on_start = e.offsetX;
-      y_on_start = e.offsetY;
-
-      parent_bar_id = bar_wrapper.getAttribute("data-id");
-      const ids = [
-        parent_bar_id,
-        ...this.get_all_dependent_tasks(parent_bar_id),
-      ];
-      bars = ids.map((id) => this.get_bar(id));
-
-      this.bar_being_dragged = parent_bar_id;
-
-      bars.forEach((bar) => {
-        const $bar = bar.$bar;
-        $bar.ox = $bar.getX();
-        $bar.oy = $bar.getY();
-        $bar.owidth = $bar.getWidth();
-        $bar.finaldx = 0;
-      });
-    });
-    $.on(this.$container, 'scroll', e => {
-      let elements = document.querySelectorAll('.bar-wrapper');
-      let localBars = [];
-      const ids = [];
-      let dx;
-      if (x_on_scroll_start) {
-        dx = e.currentTarget.scrollLeft - x_on_scroll_start;
-      }
-
-      const daysSinceStart = e.currentTarget.scrollLeft / this.options.column_width * this.options.step / 24;
-      let format_str = "D MMM"
-      if (["Year", "Month"].includes(this.options.view_mode)) format_str = 'YYYY'
-      else if (["Day", "Week"].includes(this.options.view_mode)) format_str = 'MMMM'
-      else if (this.view_is('Half Day')) format_str = 'D'
-      else if (this.view_is('Hour')) format_str = "D MMMM"
-
-
-      let currentUpper = date_utils.format(
-        date_utils.add(this.gantt_start, daysSinceStart, 'day'),
-        format_str
-      );
-      const upperTexts = Array.from(document.querySelectorAll('.upper-text'));
-      const $el = upperTexts.find(el => el.textContent === currentUpper)
-      if ($el && !$el.classList.contains('current-upper')) {
-        const $current = document.querySelector('.current-upper')
-        if ($current) {
-          $current.classList.remove('current-upper')
-          $current.style.left = this.upper_texts_x[$current.textContent] + 'px';
-          $current.style.top = this.options.header_height - 50 + 'px';
-=======
     set_scroll_position(date) {
         if (!date || date === 'start') {
             date = this.gantt_start;
@@ -1001,7 +898,6 @@
             return this.scroll_today();
         } else if (typeof date === 'string') {
             date = date_utils.parse(date);
->>>>>>> e648769e
         }
 
         const parent_element = this.$svg.parentElement;
@@ -1064,7 +960,8 @@
                 is_dragging = true;
             }
 
-            bar_wrapper.classList.add('active');
+            bar_wrapper.classList.add("active");
+            if (this.popup) this.popup.parent.classList.add('hidden')
 
             if (this.popup) this.popup.parent.classList.add('hidden');
 
