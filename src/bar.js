--- conflicted
+++ resolved
@@ -303,23 +303,18 @@
                 (e) =>
                     (timeout = setTimeout(() => {
                         this.show_popup(e.offsetX || e.layerX);
-<<<<<<< HEAD
-=======
                         document.getElementById(
                             `highlight-${task_id}`,
                         ).style.display = 'block';
->>>>>>> 79b0e0d2
                     }, 200)),
             );
 
             $.on(this.group, 'mouseleave', () => {
                 clearTimeout(timeout);
                 this.gantt.popup?.hide?.();
-<<<<<<< HEAD
-=======
+
                 document.getElementById(`highlight-${task_id}`).style.display =
                     'none';
->>>>>>> 79b0e0d2
             });
         }
 
