--- conflicted
+++ resolved
@@ -280,26 +280,8 @@
     $.on(this.group, "mouseleave", () => document.querySelector(`#${task_id}-highlight`).style.display = 'none')
 
 
-    $.on(this.group, "focus " + this.gantt.options.popup_trigger, (e) => {
-<<<<<<< HEAD
-      if (this.action_completed) {
-        // just finished a move action, wait for a few seconds
-        return;
-      }
-      if (!in_action) this.gantt.trigger_event("click", [this.task]);
-      if (in_action) {
-        this.gantt.hide_popup();
-        this.group.classList.remove("active");
-      } else {
-        this.show_popup();
-        this.gantt.unselect_all();
-        this.group.classList.add("active");
-      }
-
-      in_action = !in_action
-=======
+    $.on(this.group, "focus " + this.gantt.options.popup_trigger, () => {
       this.gantt.trigger_event("click", [this.task]);
->>>>>>> e7c735db
     });
 
     $.on(this.group, "dblclick", (e) => {
