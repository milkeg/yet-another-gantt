name: Publish on NPM
on:
    push:
        branches: [master]

jobs:
    publish:
        runs-on: ubuntu-latest
        steps:
            - uses: actions/checkout@v4
            - uses: pnpm/action-setup@v4
              with:
<<<<<<< HEAD
                  node-version: 16
            - run: yarn install
            - run: yarn prettier-check
            - run: yarn test
=======
                  version: 9
            - uses: actions/setup-node@v4
              with:
                  node-version: '18'
                  cache: 'pnpm'
            - run: pnpm install
            - run: pnpm prettier-check
            - run: pnpm build
>>>>>>> 59f5146b
            - uses: JS-DevTools/npm-publish@v1
              with:
                  token: ${{ secrets.NPM_TOKEN }}<|MERGE_RESOLUTION|>--- conflicted
+++ resolved
@@ -10,12 +10,6 @@
             - uses: actions/checkout@v4
             - uses: pnpm/action-setup@v4
               with:
-<<<<<<< HEAD
-                  node-version: 16
-            - run: yarn install
-            - run: yarn prettier-check
-            - run: yarn test
-=======
                   version: 9
             - uses: actions/setup-node@v4
               with:
@@ -24,7 +18,6 @@
             - run: pnpm install
             - run: pnpm prettier-check
             - run: pnpm build
->>>>>>> 59f5146b
             - uses: JS-DevTools/npm-publish@v1
               with:
                   token: ${{ secrets.NPM_TOKEN }}