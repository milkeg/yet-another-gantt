{
    "name": "frappe-gantt",
    "version": "0.8.1",
    "description": "A simple, modern, interactive gantt library for the web",
    "main": "src/index.js",
    "type": "module",
    "scripts": {
        "start": "yarn run dev",
        "dev": "vite",
        "build-dev": "vite build --watch",
        "build": "vite build",
        "lint": "eslint src/**/*.js",
        "prettier": "prettier --write \"{src/*,tests/*,rollup.config}.js\"",
        "prettier-check": "prettier --check \"{src/*,tests/*,rollup.config}.js\""
    },
    "repository": {
        "type": "git",
        "url": "git+https://github.com/frappe/gantt.git"
    },
    "files": [
        "src",
        "dist",
        "README.md"
    ],
    "exports": {
        ".": {
            "require": "./dist/frappe-gantt.umd.js",
            "import": "./dist/frappe-gantt.es.js",
            "style": "./dist/frappe-gantt.css"
        }
    },
    "keywords": [
        "gantt",
        "svg",
        "simple gantt",
        "project timeline",
        "interactive gantt",
        "project management"
    ],
    "author": "Faris Ansari",
    "license": "MIT",
    "bugs": {
        "url": "https://github.com/frappe/gantt/issues"
    },
    "homepage": "https://github.com/frappe/gantt",
    "devDependencies": {
        "eslint": "^4.17.0",
        "eslint-config-prettier": "^2.9.0",
        "eslint-plugin-prettier": "^2.6.0",
        "jest": "^22.2.1",
        "postcss-nesting": "^12.1.2",
        "prettier": "3.2.5",
        "vite": "^5.2.10"
    },
    "eslintIgnore": [
        "dist"
<<<<<<< HEAD
    ],
    "sideEffects": [
        "*.css"
    ],
    "packageManager": "yarn@1.22.22"
=======
    ]
>>>>>>> ced10809
}<|MERGE_RESOLUTION|>--- conflicted
+++ resolved
@@ -54,13 +54,8 @@
     },
     "eslintIgnore": [
         "dist"
-<<<<<<< HEAD
     ],
     "sideEffects": [
         "*.css"
-    ],
-    "packageManager": "yarn@1.22.22"
-=======
     ]
->>>>>>> ced10809
 }